use crate::broadcast::{Broadcast, Parent, Sender};
use crate::context::{BastionId, NIL_ID};
use crate::message::{BastionMessage, Deployment};
use crate::supervisor::{Supervisor, SupervisorRef};
use bastion_executor::pool;
use futures::prelude::*;
use futures::stream::FuturesUnordered;
use futures::{pending, poll};
use fxhash::{FxHashMap, FxHashSet};
use lazy_static::lazy_static;
use lightproc::prelude::*;
use qutex::Qutex;

use std::task::Poll;

static mut ROOT_SPV: Option<SupervisorRef> = None;

lazy_static! {
    pub(crate) static ref SYSTEM: Qutex<Option<RecoverableHandle<()>>> = Qutex::new(None);
    pub(crate) static ref SYSTEM_SENDER: Sender = System::init();
}

#[derive(Debug)]
pub(crate) struct System {
    bcast: Broadcast,
    launched: FxHashMap<BastionId, RecoverableHandle<Supervisor>>,
    // TODO: set limit
    restart: FxHashSet<BastionId>,
    waiting: FuturesUnordered<RecoverableHandle<Supervisor>>,
    pre_start_msgs: Vec<BastionMessage>,
    started: bool,
}

impl System {
    fn init() -> Sender {
        let parent = Parent::none();
        let bcast = Broadcast::with_id(parent, NIL_ID);
        let launched = FxHashMap::default();
        let restart = FxHashSet::default();
        let waiting = FuturesUnordered::new();
        let pre_start_msgs = Vec::new();
        let started = false;

        let sender = bcast.sender().clone();

        let system = System {
            bcast,
            launched,
            restart,
            waiting,
            pre_start_msgs,
            started,
        };

        let parent = Parent::system();
        let bcast = Broadcast::with_id(parent, NIL_ID);

        let supervisor = Supervisor::system(bcast);
        let supervisor_ref = supervisor.as_ref();

        let msg = BastionMessage::deploy_supervisor(supervisor);
        system.bcast.send_self(msg);

        // FIXME: with_id
        let stack = ProcStack::default();
        let handle = pool::spawn(system.run(), stack);

        // FIXME: pancis?
        let mut system = SYSTEM.clone().lock().wait().unwrap();
        *system = Some(handle);

        // FIXME: unsafe?
        unsafe { ROOT_SPV = Some(supervisor_ref) };

        sender
    }

    pub(crate) fn root_supervisor() -> Option<&'static SupervisorRef> {
        unsafe { ROOT_SPV.as_ref() }
    }

    // TODO: set a limit?
    async fn recover(&mut self, mut supervisor: Supervisor) {
        supervisor.callbacks().before_restart();

        let parent = Parent::system();
        let bcast = if supervisor.id() == &NIL_ID {
            None
        } else {
            Some(Broadcast::new(parent))
        };

<<<<<<< HEAD
        let id = bcast.id().clone();
=======
>>>>>>> 3bb357c9
        supervisor.reset(bcast).await;
        supervisor.callbacks().after_restart();

        self.bcast.register(supervisor.bcast());

        let id = supervisor.id().clone();
        let launched = supervisor.launch();
        self.launched.insert(id, launched);
    }

    async fn stop(&mut self) -> Vec<Supervisor> {
        self.bcast.stop_children();

        for (_, launched) in self.launched.drain() {
            self.waiting.push(launched);
        }

        let mut supervisors = Vec::new();
        loop {
            match poll!(&mut self.waiting.next()) {
                Poll::Ready(Some(Some(supervisor))) => supervisors.push(supervisor),
                Poll::Ready(Some(None)) => (),
                Poll::Ready(None) => return supervisors,
                Poll::Pending => pending!(),
            }
        }
    }

    async fn kill(&mut self) -> Vec<Supervisor> {
        self.bcast.kill_children();

        for launched in self.waiting.iter_mut() {
            launched.cancel();
        }

        for (_, launched) in self.launched.drain() {
            launched.cancel();

            self.waiting.push(launched);
        }

        let mut supervisors = Vec::new();
        loop {
            match poll!(&mut self.waiting.next()) {
                Poll::Ready(Some(Some(supervisor))) => supervisors.push(supervisor),
                Poll::Ready(Some(None)) => (),
                Poll::Ready(None) => return supervisors,
                Poll::Pending => pending!(),
            }
        }
    }

    async fn handle(&mut self, msg: BastionMessage) -> Result<(), ()> {
        match msg {
            BastionMessage::Start => unreachable!(),
            BastionMessage::Stop => {
                self.started = false;

                for supervisor in self.stop().await {
                    supervisor.callbacks().after_stop();
                }

                return Err(());
            }
            BastionMessage::Kill => {
                self.started = false;

                self.kill().await;

                return Err(());
            }
            BastionMessage::Deploy(deployment) => match deployment {
                Deployment::Supervisor(supervisor) => {
                    supervisor.callbacks().before_start();

                    self.bcast.register(supervisor.bcast());
                    if self.started {
                        let msg = BastionMessage::start();
                        self.bcast.send_child(supervisor.id(), msg);
                    }

                    let id = supervisor.id().clone();
                    let launched = supervisor.launch();
                    self.launched.insert(id, launched);
                }
                // FIXME
                Deployment::Children(_) => unimplemented!(),
            },
            BastionMessage::Prune { id } => {
                // TODO: Err if None?
                if let Some(launched) = self.launched.remove(&id) {
                    // TODO: stop or kill?
                    self.bcast.kill_child(&id);

                    self.waiting.push(launched);
                }
            }
            // FIXME
            BastionMessage::SuperviseWith(_) => unimplemented!(),
            BastionMessage::Message { .. } => self.bcast.send_children(msg),
            BastionMessage::Stopped { id } => {
                // TODO: Err if None?
                if let Some(launched) = self.launched.remove(&id) {
                    self.waiting.push(launched);
                    self.restart.remove(&id);
                }
            }
            BastionMessage::Faulted { id } => {
                // TODO: Err if None?
                if let Some(launched) = self.launched.remove(&id) {
                    self.waiting.push(launched);
                    self.restart.insert(id);
                }
            }
        }

        Ok(())
    }

    async fn run(mut self) {
        loop {
            match poll!(&mut self.waiting.next()) {
                Poll::Ready(Some(Some(supervisor))) => {
                    let id = supervisor.id();
                    self.bcast.unregister(&id);

                    if self.restart.remove(&id) {
                        self.recover(supervisor).await;
                    } else {
                        supervisor.callbacks().after_stop();
                    }

                    continue;
                }
                // FIXME
                Poll::Ready(Some(None)) => unimplemented!(),
                Poll::Ready(None) | Poll::Pending => (),
            }

            match poll!(&mut self.bcast.next()) {
                // TODO: Err if started == true?
                Poll::Ready(Some(BastionMessage::Start)) => {
                    self.started = true;

                    let msg = BastionMessage::start();
                    self.bcast.send_children(msg);

                    let msgs = self.pre_start_msgs.drain(..).collect::<Vec<_>>();
                    self.pre_start_msgs.shrink_to_fit();

                    for msg in msgs {
                        // FIXME: Err(Error)?
                        if self.handle(msg).await.is_err() {
                            // FIXME: panics?
                            let mut system = SYSTEM.clone().lock_async().await.unwrap();
                            *system = None;

                            return;
                        }
                    }
                }
                Poll::Ready(Some(msg)) if !self.started => self.pre_start_msgs.push(msg),
                Poll::Ready(Some(msg)) => {
                    // FIXME: Err(Error)?
                    if self.handle(msg).await.is_err() {
                        // FIXME: panics?
                        let mut system = SYSTEM.clone().lock_async().await.unwrap();
                        *system = None;

                        return;
                    }
                }
                // FIXME
                Poll::Ready(None) => unimplemented!(),
                Poll::Pending => pending!(),
            }
        }
    }
}<|MERGE_RESOLUTION|>--- conflicted
+++ resolved
@@ -89,11 +89,7 @@
         } else {
             Some(Broadcast::new(parent))
         };
-
-<<<<<<< HEAD
-        let id = bcast.id().clone();
-=======
->>>>>>> 3bb357c9
+      
         supervisor.reset(bcast).await;
         supervisor.callbacks().after_restart();
 
