//!
//! Children are a group of child supervised under a supervisor
use crate::broadcast::{Broadcast, Parent, Sender};
use crate::callbacks::{CallbackType, Callbacks};
use crate::child::{Child, Init};
use crate::child_ref::ChildRef;
use crate::children_ref::ChildrenRef;
use crate::context::{BastionContext, BastionId, ContextState};
use crate::dispatcher::Dispatcher;
use crate::envelope::Envelope;
use crate::message::BastionMessage;
use crate::path::BastionPathElement;
#[cfg(feature = "scaling")]
use crate::resizer::{ActorGroupStats, OptimalSizeExploringResizer, ScalingRule};
use crate::system::SYSTEM;
use anyhow::Result as AnyResult;

use bastion_executor::pool;
use futures::pending;
use futures::poll;
use futures::prelude::*;
use futures::stream::FuturesOrdered;
use futures_timer::Delay;
use fxhash::FxHashMap;
use lightproc::prelude::*;
use std::fmt::Debug;
use std::future::Future;
use std::pin::Pin;
use std::sync::Arc;
use std::task::Poll;
use std::time::Duration;
use tracing::{debug, trace, warn};

#[derive(Debug)]
/// A children group that will contain a defined number of
/// elements (set with [`with_redundancy`] or `1` by default)
/// all running a future (returned by the closure that is set
/// with [`with_exec`]).
///
/// When an element of the group stops or panics, all the
/// elements will be stopped as well and the group's supervisor
/// will receive a notice that a stop or panic occurred (note
/// that if a panic occurred, the supervisor will restart the
/// children group and eventually some of its other children,
/// depending on its [`SupervisionStrategy`]).
///
/// # Example
///
/// ```rust
/// # use bastion::prelude::*;
/// #
/// # Bastion::init();
/// #
/// let children_ref: ChildrenRef = Bastion::children(|children| {
///     // Configure the children group...
///     children.with_exec(|ctx: BastionContext| {
///         async move {
///             // Send and receive messages...
///             let opt_msg: Option<SignedMessage> = ctx.try_recv().await;
///             // ...and return `Ok(())` or `Err(())` when you are done...
///             Ok(())
///
///             // Note that if `Err(())` was returned, the supervisor would
///             // restart the children group.
///         }
///     })
///     // ...and return it.
/// }).expect("Couldn't create the children group.");
/// #
/// # Bastion::start();
/// # Bastion::stop();
/// # Bastion::block_until_stopped();
/// ```
///
/// [`with_redundancy`]: #method.with_redundancy
/// [`with_exec`]: #method.with_exec
/// [`SupervisionStrategy`]: supervisor/enum.SupervisionStrategy.html
pub struct Children {
    bcast: Broadcast,
    // The currently launched elements of the group.
    launched: FxHashMap<BastionId, (Sender, RecoverableHandle<()>)>,
    // The closure returning the future that will be used by
    // every element of the group.
    init: Init,
    redundancy: usize,
    // The callbacks called at the group's different lifecycle
    // events.
    callbacks: Callbacks,
    // Messages that were received before the group was
    // started. Those will be "replayed" once a start message
    // is received.
    pre_start_msgs: Vec<Envelope>,
    started: bool,
    // List of dispatchers attached to each actor in the group.
    dispatchers: Vec<Arc<Box<Dispatcher>>>,
    // The name of children
    name: Option<String>,
    #[cfg(feature = "scaling")]
    // Resizer for dynamic actor group scaling up/down.
    resizer: Box<OptimalSizeExploringResizer>,
    // Defines how often do heartbeat checks. By default checks will
    // be done each 60 seconds.
    hearbeat_tick: Duration,
    // Special kind for actors that not going to be visible for others
    // parts of the cluster, but required for extra behaviour for the
    // Children instance. For example for heartsbeat checks, collecting
    // stats, etc.
    helper_actors: FxHashMap<BastionId, (Sender, RecoverableHandle<()>)>,
}

impl Children {
    pub(crate) fn new(bcast: Broadcast) -> Self {
        debug!("Children({}): Initializing.", bcast.id());
        let launched = FxHashMap::default();
        let init = Init::default();
        let redundancy = 1;
        let callbacks = Callbacks::new();
        let pre_start_msgs = Vec::new();
        let started = false;
        let dispatchers = Vec::new();
        let name = None;
        #[cfg(feature = "scaling")]
        let resizer = Box::new(OptimalSizeExploringResizer::default());
        let hearbeat_tick = Duration::from_secs(60);
        let helper_actors = FxHashMap::default();

        Children {
            bcast,
            launched,
            init,
            redundancy,
            callbacks,
            pre_start_msgs,
            started,
            dispatchers,
            name,
            #[cfg(feature = "scaling")]
            resizer,
            hearbeat_tick,
            helper_actors,
        }
    }

    fn stack(&self) -> ProcStack {
        trace!("Children({}): Creating ProcStack.", self.id());
        // FIXME: with_pid
        ProcStack::default()
    }

    /// Returns this children group's identifier.
    ///
    /// Note that the children group's identifier is reset when it
    /// is restarted.
    ///
    /// # Example
    ///
    /// ```rust
    /// # use bastion::prelude::*;
    /// #
    /// # Bastion::init();
    /// #
    /// Bastion::children(|children| {
    ///     let children_id: &BastionId = children.id();
    ///     // ...
    /// # children
    /// }).expect("Couldn't create the children group.");
    /// #
    /// # Bastion::start();
    /// # Bastion::stop();
    /// # Bastion::block_until_stopped();
    /// ```
    pub fn id(&self) -> &BastionId {
        self.bcast.id()
    }

    pub(crate) fn bcast(&self) -> &Broadcast {
        &self.bcast
    }

    pub(crate) fn callbacks(&self) -> &Callbacks {
        &self.callbacks
    }

    pub(crate) fn name(&self) -> String {
        if let Some(name) = &self.name {
            name.clone()
        } else {
            "__Anonymous__".into()
        }
    }

    pub(crate) fn as_ref(&self) -> ChildrenRef {
        trace!(
            "Children({}): Creating new ChildrenRef({}).",
            self.id(),
            self.id()
        );
        // TODO: clone or ref?
        let id = self.bcast.id().clone();
        let sender = self.bcast.sender().clone();
        let path = self.bcast.path().clone();

        let mut children = Vec::with_capacity(self.launched.len());
        for (id, (sender, _)) in &self.launched {
            trace!("Children({}): Creating new ChildRef({}).", self.id(), id);
            // TODO: clone or ref?
            let child = ChildRef::new(id.clone(), sender.clone(), self.name(), path.clone());
            children.push(child);
        }

        let dispatchers = self
            .dispatchers
            .iter()
            .map(|dispatcher| dispatcher.dispatcher_type())
            .collect();

        ChildrenRef::new(id, sender, path, children, dispatchers)
    }

    /// Sets the name of this children group.
    pub fn with_name(mut self, name: impl Into<String>) -> Self {
        self.name = Some(name.into());
        self
    }

    /// Sets the closure taking a [`BastionContext`] and returning a
    /// [`Future`] that will be used by every element of this children
    /// group.
    ///
    /// When a new element is started, it will be assigned a new context,
    /// pass it to the `init` closure and poll the returned future until
    /// it stops, panics or another element of the group stops or panics.
    ///
    /// The returned future's output should be `Result<(), ()>`.
    ///
    /// # Arguments
    ///
    /// * `init` - The closure taking a [`BastionContext`] and returning
    ///     a [`Future`] that will be used by every element of this
    ///     children group.
    ///
    /// # Example
    ///
    /// ```rust
    /// # use bastion::prelude::*;
    /// #
    /// # Bastion::init();
    /// #
    /// Bastion::children(|children| {
    ///     children.with_exec(|ctx| {
    ///         async move {
    ///             // Send and receive messages...
    ///             let opt_msg: Option<SignedMessage> = ctx.try_recv().await;
    ///             // ...and return `Ok(())` or `Err(())` when you are done...
    ///             Ok(())
    ///
    ///             // Note that if `Err(())` was returned, the supervisor would
    ///             // restart the children group.
    ///         }
    ///     })
    /// }).expect("Couldn't create the children group.");
    /// #
    /// # Bastion::start();
    /// # Bastion::stop();
    /// # Bastion::block_until_stopped();
    /// ```
    pub fn with_exec<I, F>(mut self, init: I) -> Self
    where
        I: Fn(BastionContext) -> F + Send + 'static,
        F: Future<Output = Result<(), ()>> + Send + 'static,
    {
        trace!("Children({}): Setting exec closure.", self.id());
        self.init = Init::new(init);
        self
    }

    /// Sets the number of elements this children group will
    /// contain. Each element will call the closure passed in
    /// [`with_exec`] and run the returned future until it stops,
    /// panics or another element in the group stops or panics.
    ///
    /// The default number of elements a children group contains is `1`.
    ///
    /// # Arguments
    ///
    /// * `redundancy` - The number of elements this group will contain.
    ///
    /// # Example
    ///
    /// ```rust
    /// # use bastion::prelude::*;
    /// #
    /// # Bastion::init();
    /// #
    /// Bastion::children(|children| {
    ///     // Note that "1" is the default number of elements.
    ///     children.with_redundancy(1)
    /// }).expect("Couldn't create the children group.");
    /// #
    /// # Bastion::start();
    /// # Bastion::stop();
    /// # Bastion::block_until_stopped();
    /// ```
    ///
    /// [`with_exec`]: #method.with_exec
    pub fn with_redundancy(mut self, redundancy: usize) -> Self {
        trace!(
            "Children({}): Setting redundancy: {}",
            self.id(),
            redundancy
        );
        if redundancy == std::usize::MIN {
            self.redundancy = redundancy.saturating_add(1);
        } else {
            self.redundancy = redundancy;
        }

        self
    }

    /// Appends each supervised element to the declared dispatcher.
    ///
    /// By default supervised elements aren't added to any of dispatcher.
    ///
    /// # Arguments
    ///
    /// * `redundancy` - An instance of struct that implements the
    /// [`DispatcherHandler`] trait.
    ///
    /// # Example
    ///
    /// ```rust
    /// # use bastion::prelude::*;
    /// #
    /// # Bastion::init();
    /// #
    /// Bastion::children(|children| {
    ///     children
    ///         .with_dispatcher(
    ///             Dispatcher::with_type(DispatcherType::Named("CustomGroup".to_string()))
    ///         )
    /// }).expect("Couldn't create the children group.");
    /// #
    /// # Bastion::start();
    /// # Bastion::stop();
    /// # Bastion::block_until_stopped();
    /// ```
    /// [`DispatcherHandler`]: ../dispatcher/trait.DispatcherHandler.html
    pub fn with_dispatcher(mut self, dispatcher: Dispatcher) -> Self {
        self.dispatchers.push(Arc::new(Box::new(dispatcher)));
        self
    }

    #[cfg(feature = "scaling")]
    /// Sets a custom resizer for the Children.
    ///
    /// This method is available only with the `scaling` feature flag.
    ///
    /// # Arguments
    ///
    /// * `resizer` - An instance of the [`Resizer`] struct.
    ///
    /// # Example
    ///
    /// ```rust
    /// # use bastion::prelude::*;
    /// #
    /// # fn main() {
    ///     # Bastion::init();
    ///     #
    /// Bastion::children(|children| {
    ///     children
    ///         .with_resizer(
    ///             OptimalSizeExploringResizer::default()
    ///                 .with_lower_bound(10)
    ///                 .with_upper_bound(UpperBound::Limit(100))
    ///         )
    /// }).expect("Couldn't create the children group.");
    ///     #
    ///     # Bastion::start();
    ///     # Bastion::stop();
    ///     # Bastion::block_until_stopped();
    /// # }
    /// ```
    /// [`Resizer`]: ../resizer/struct.Resizer.html
    pub fn with_resizer(mut self, resizer: OptimalSizeExploringResizer) -> Self {
        self.resizer = Box::new(resizer);
        self
    }

    /// Sets the callbacks that will get called at this children group's
    /// different lifecycle events.
    ///
    /// See [`Callbacks`]'s documentation for more information about the
    /// different callbacks available.
    ///
    /// # Arguments
    ///
    /// * `callbacks` - The callbacks that will get called for this
    ///     children group.
    ///
    /// # Example
    ///
    /// ```rust
    /// # use bastion::prelude::*;
    /// #
    /// # Bastion::init();
    /// #
    /// Bastion::children(|children| {
    ///     let callbacks = Callbacks::new()
    ///         .with_before_start(|| println!("Children group started."))
    ///         .with_after_stop(|| println!("Children group stopped."));
    ///
    ///     children
    ///         .with_callbacks(callbacks)
    ///         .with_exec(|ctx| {
    ///             // -- Children group started.
    ///             async move {
    ///                 // ...
    ///                 # Ok(())
    ///             }
    ///             // -- Children group stopped.
    ///         })
    /// }).expect("Couldn't create the children group.");
    /// #
    /// # Bastion::start();
    /// # Bastion::stop();
    /// # Bastion::block_until_stopped();
    /// ```
    ///
    /// [`Callbacks`]: struct.Callbacks.html
    pub fn with_callbacks(mut self, callbacks: Callbacks) -> Self {
        trace!(
            "Children({}): Setting callbacks: {:?}",
            self.id(),
            callbacks
        );
        self.callbacks = callbacks;
        self
    }

    /// Overrides the default time interval for heartbeat onto
    /// the user defined.
    ///
    ///
    /// # Arguments
    ///
    /// * `interval` - The value of the [`std::time::Duration`] type
    ///
    /// # Example
    ///
    /// ```rust
    /// # use bastion::prelude::*;
    /// # use std::time::Duration;
    /// #
<<<<<<< HEAD
    ///     # Bastion::init();
    ///     #
=======
    /// # Bastion::init();
    /// #
>>>>>>> 6a9f11eb
    /// Bastion::children(|children| {
    /// children
    ///     .with_heartbeat_tick(Duration::from_secs(5))
    ///     .with_exec(|ctx| {
    ///         // -- Children group started.
    ///         async move {
    ///             // ...
    ///             # Ok(())
    ///         }
    ///         // -- Children group stopped.
    ///     })
    /// }).expect("Couldn't create the children group.");
<<<<<<< HEAD
    ///     #
    ///     # Bastion::start();
    ///     # Bastion::stop();
    ///     # Bastion::block_until_stopped();
=======
    /// #
    /// # Bastion::start();
    /// # Bastion::stop();
    /// # Bastion::block_until_stopped();
>>>>>>> 6a9f11eb
    /// ```
    /// [`std::time::Duration`]: https://doc.rust-lang.org/nightly/core/time/struct.Duration.html
    pub fn with_heartbeat_tick(mut self, interval: Duration) -> Self {
        trace!(
            "Children({}): Set heartbeat tick to {:?}",
            self.id(),
            interval
        );
        self.hearbeat_tick = interval;
        self
    }

    /// Returns executable code for the actor that will trigger heartbeat
    fn get_heartbeat_fut(&self) -> Init {
        let interval = self.hearbeat_tick;

        let exec_fut = move |ctx: BastionContext| async move {
            let self_path = ctx.current().path();
            let self_sender = ctx.current().sender();

            loop {
                Delay::new(interval).await;

                let msg = BastionMessage::heartbeat();
                let env = Envelope::new(msg, self_path.clone(), self_sender.clone());
                ctx.parent().send(env).ok();
            }
        };

        Init::new(exec_fut)
    }

    async fn disable_helper_actors(&mut self) {
        let mut children = FuturesOrdered::new();
        for (_, (_, launched)) in self.helper_actors.drain() {
            launched.cancel();

            children.push(launched);
        }

        let id = self.id();
        children
            .for_each_concurrent(None, |_| async {
                trace!("Children({}): Helper child has been disabled.", id);
            })
            .await;
    }

    async fn kill(&mut self) {
        debug!("Children({}): Killing.", self.id());
        self.bcast.kill_children();

        let mut children = FuturesOrdered::new();
        for (_, (_, launched)) in self.launched.drain() {
            launched.cancel();

            children.push(launched);
        }

        let id = self.id();
        children
            .for_each_concurrent(None, |_| async {
                trace!("Children({}): Unknown child stopped.", id);
            })
            .await;
    }

    fn stopped(&mut self) {
        debug!("Children({}): Stopped.", self.id());
        if let Err(e) = self.remove_dispatchers() {
            warn!("couldn't remove all dispatchers from the registry: {}", e);
        };
        self.bcast.stopped();
    }

    fn faulted(&mut self) {
        debug!("Children({}): Faulted.", self.id());
        if let Err(e) = self.remove_dispatchers() {
            warn!("couldn't remove all dispatchers from the registry: {}", e);
        };
        self.bcast.faulted();
    }

    async fn kill_children(&mut self) -> Result<(), ()> {
        self.disable_helper_actors().await;
        self.kill().await;
        self.stopped();
        Err(())
    }

    async fn stop_children(&mut self) -> Result<(), ()> {
        self.disable_helper_actors().await;
        self.kill().await;
        self.stopped();
        Err(())
    }

    async fn handle_stopped_child(&mut self, id: &BastionId) -> Result<(), ()> {
        // FIXME: Err if false?
        if self.launched.contains_key(&id) {
            debug!("Children({}): Child({}) stopped.", self.id(), id);
            self.drop_child(id);

            let msg = BastionMessage::finished_child(id.clone(), self.bcast.id().clone());
            let env = Envelope::new(msg, self.bcast.path().clone(), self.bcast.sender().clone());
            self.bcast.send_parent(env).ok();
        }

        Ok(())
    }

    async fn handle_faulted_child(&mut self, id: &BastionId) -> Result<(), ()> {
        // FIXME: Err if false?
        if self.launched.contains_key(id) {
            warn!("Children({}): Child({}) faulted.", self.id(), id);
            self.kill().await;
            self.faulted();

            return Err(());
        }

        Ok(())
    }

    fn request_restarting_child(&mut self, id: &BastionId, parent_id: &BastionId) {
        if parent_id == self.bcast.id() && self.launched.contains_key(id) {
            let parent_id = self.bcast.id().clone();
            let msg = BastionMessage::restart_required(id.clone(), parent_id);
            let env = Envelope::new(msg, self.bcast.path().clone(), self.bcast.sender().clone());
            self.bcast.send_parent(env).ok();
        }
    }

    fn restart_child(&mut self, old_id: &BastionId, old_state: Arc<Pin<Box<ContextState>>>) {
        let parent = Parent::children(self.as_ref());
        let bcast = Broadcast::new(parent, BastionPathElement::Child(old_id.clone()));

        let id = bcast.id().clone();
        let sender = bcast.sender().clone();
        let path = bcast.path().clone();
        let child_ref = ChildRef::new(id.clone(), sender.clone(), self.name(), path);

        let children = self.as_ref();
        let supervisor = self.bcast.parent().clone().into_supervisor();

        let state = Arc::new(Box::pin(ContextState::new()));

        let ctx = BastionContext::new(
            id.clone(),
            child_ref.clone(),
            children,
            supervisor,
            state.clone(),
        );
        let exec = (self.init.0)(ctx);

        self.bcast.register(&bcast);

        let msg = BastionMessage::set_state(old_state);
        let env = Envelope::new(msg, self.bcast.path().clone(), self.bcast.sender().clone());
        self.bcast.send_child(&id, env);

        let msg = BastionMessage::apply_callback(CallbackType::AfterRestart);
        let env = Envelope::new(msg, self.bcast.path().clone(), self.bcast.sender().clone());
        self.bcast.send_child(&id, env);

        let msg = BastionMessage::start();
        let env = Envelope::new(msg, self.bcast.path().clone(), self.bcast.sender().clone());
        self.bcast.send_child(&id, env);

        debug!("Children({}): Restarting Child({}).", self.id(), bcast.id());
        let callbacks = self.callbacks.clone();
        let child = Child::new(exec, callbacks, bcast, state, child_ref);
        debug!(
            "Children({}): Launching faulted Child({}).",
            self.id(),
            child.id(),
        );
        let id = child.id().clone();
        let launched = child.launch();
        self.launched.insert(id, (sender, launched));
    }

    fn drop_child(&mut self, id: &BastionId) {
        debug!(
            "Children({}): Dropping Child({:?}): reached restart limits.",
            self.id(),
            id,
        );
        self.launched.remove_entry(id);

        #[cfg(feature = "scaling")]
        self.update_actors_count_stats();
    }

    async fn handle(&mut self, envelope: Envelope) -> Result<(), ()> {
        match envelope {
            Envelope {
                msg: BastionMessage::Start,
                ..
            } => unreachable!(),
            Envelope {
                msg: BastionMessage::Stop,
                ..
            } => self.stop_children().await?,
            Envelope {
                msg: BastionMessage::Kill,
                ..
            } => self.kill_children().await?,
            // FIXME
            Envelope {
                msg: BastionMessage::Deploy(_),
                ..
            } => unimplemented!(),
            // FIXME
            Envelope {
                msg: BastionMessage::Prune { .. },
                ..
            } => unimplemented!(),
            // FIXME
            Envelope {
                msg: BastionMessage::SuperviseWith(_),
                ..
            } => unimplemented!(),
            Envelope {
                msg: BastionMessage::ApplyCallback { .. },
                ..
            } => unreachable!(),
            Envelope {
                msg: BastionMessage::InstantiatedChild { .. },
                ..
            } => unreachable!(),
            Envelope {
                msg: BastionMessage::Message(ref message),
                ..
            } => {
                debug!(
                    "Children({}): Broadcasting a message: {:?}",
                    self.id(),
                    message
                );
                self.bcast.send_children(envelope);
            }
            Envelope {
                msg: BastionMessage::RestartRequired { id, parent_id },
                ..
            } => self.request_restarting_child(&id, &parent_id),
            Envelope {
                msg: BastionMessage::FinishedChild { .. },
                ..
            } => unreachable!(),
            Envelope {
                msg: BastionMessage::RestartSubtree,
                ..
            } => unreachable!(),
            Envelope {
                msg: BastionMessage::RestoreChild { id, state },
                ..
            } => self.restart_child(&id, state),
            Envelope {
                msg: BastionMessage::DropChild { id },
                ..
            } => self.drop_child(&id),
            Envelope {
                msg: BastionMessage::SetState { .. },
                ..
            } => unreachable!(),
            Envelope {
                msg: BastionMessage::Stopped { id },
                ..
            } => self.handle_stopped_child(&id).await?,
            Envelope {
                msg: BastionMessage::Faulted { id },
                ..
            } => self.handle_faulted_child(&id).await?,
            Envelope {
                msg: BastionMessage::Heartbeat,
                ..
            } => {}
        }

        Ok(())
    }

    async fn initialize(&mut self) -> Result<(), ()> {
        trace!(
            "Children({}): Received a new message (started=false): {:?}",
            self.id(),
            BastionMessage::Start
        );
        debug!("Children({}): Starting.", self.id());
        self.started = true;

        let msg = BastionMessage::start();
        let env = Envelope::new(msg, self.bcast.path().clone(), self.bcast.sender().clone());
        self.bcast.send_children(env);

        let msgs = self.pre_start_msgs.drain(..).collect::<Vec<_>>();
        self.pre_start_msgs.shrink_to_fit();

        debug!(
            "Children({}): Replaying messages received before starting.",
            self.id()
        );
        for msg in msgs {
            trace!("Children({}): Replaying message: {:?}", self.id(), msg);
            if self.handle(msg).await.is_err() {
                return Err(());
            }
        }

        Ok(())
    }

    #[cfg(feature = "scaling")]
    fn update_actors_count_stats(&self) {
        let mut stats = ActorGroupStats::load(self.resizer.stats());
        stats.update_actors_count(self.launched.len() as u32);
        stats.store(self.resizer.stats());
    }

    #[cfg(feature = "scaling")]
    async fn autoresize_group(&mut self) {
        match self.resizer.scale(&self.launched).await {
            ScalingRule::Upscale(count) => {
                for _ in 0..count {
                    self.launch_child();
                }
            }
            ScalingRule::Downscale(actors_to_shutdown) => {
                for id in actors_to_shutdown {
                    self.drop_child(&id);
                }
            }
            ScalingRule::DoNothing => {}
        }

        self.update_actors_count_stats();
    }

    #[cfg(feature = "scaling")]
    fn init_data_for_scaling(&self, state: &mut ContextState) {
        state.set_stats(self.resizer.stats());
        state.set_actor_stats(self.resizer.actor_stats());
    }

    async fn run(mut self) -> Self {
        debug!("Children({}): Launched.", self.id());

        #[cfg(feature = "scaling")]
        self.update_actors_count_stats();

        loop {
            #[cfg(feature = "scaling")]
            self.autoresize_group().await;

            for (_, launched) in self.launched.values_mut() {
                let _ = poll!(launched);
            }

            match poll!(&mut self.bcast.next()) {
                // TODO: Err if started == true?
                Poll::Ready(Some(Envelope {
                    msg: BastionMessage::Start,
                    ..
                })) => {
                    if self.initialize().await.is_err() {
                        return self;
                    }
                }
                Poll::Ready(Some(msg)) if !self.started => {
                    trace!(
                        "Children({}): Received a new message (started=false): {:?}",
                        self.id(),
                        msg
                    );
                    self.pre_start_msgs.push(msg);
                }
                Poll::Ready(Some(msg)) => {
                    trace!(
                        "Children({}): Received a new message (started=true): {:?}",
                        self.id(),
                        msg
                    );
                    if self.handle(msg).await.is_err() {
                        return self;
                    }
                }
                // NOTE: because `Broadcast` always holds both a `Sender` and
                //      `Receiver` of the same channel, this would only be
                //      possible if the channel was closed, which never happens.
                Poll::Ready(None) => unreachable!(),
                Poll::Pending => pending!(),
            }

            #[cfg(feature = "scaling")]
            self.autoresize_group().await;
        }
    }

    pub(crate) fn launch_child(&mut self) {
        let name = self.name();
        let parent = Parent::children(self.as_ref());
        let bcast = Broadcast::new(parent, BastionPathElement::Child(BastionId::new()));

        // TODO: clone or ref?
        let id = bcast.id().clone();
        let sender = bcast.sender().clone();
        let path = bcast.path().clone();
        let child_ref = ChildRef::new(id.clone(), sender.clone(), name, path);

        let children = self.as_ref();
        let supervisor = self.bcast.parent().clone().into_supervisor();

        #[allow(unused_mut)]
        let mut state = ContextState::new();
        #[cfg(feature = "scaling")]
        self.init_data_for_scaling(&mut state);

        let state = Arc::new(Box::pin(state));

        let ctx = BastionContext::new(
            id.clone(),
            child_ref.clone(),
            children,
            supervisor,
            state.clone(),
        );
        let exec = (self.init.0)(ctx);

        let parent_id = self.bcast.id().clone();
        let msg = BastionMessage::instantiated_child(parent_id, id.clone(), state.clone());
        let env = Envelope::new(msg, self.bcast.path().clone(), self.bcast.sender().clone());
        self.bcast.send_parent(env).ok();

        self.bcast.register(&bcast);

        let msg = BastionMessage::start();
        let env = Envelope::new(msg, self.bcast.path().clone(), self.bcast.sender().clone());
        self.bcast.send_child(&id, env);

        debug!(
            "Children({}): Initializing Child({}).",
            self.id(),
            bcast.id()
        );
        let callbacks = self.callbacks.clone();
        let child = Child::new(exec, callbacks, bcast, state, child_ref);
        debug!("Children({}): Launching Child({}).", self.id(), child.id());
        let id = child.id().clone();
        let launched = child.launch();
        self.launched.insert(id, (sender, launched));
    }

    pub(crate) fn launch_heartbeat(&mut self) {
        let name = self.name();
        let parent = Parent::children(self.as_ref());
        let bcast = Broadcast::new(parent, BastionPathElement::Child(BastionId::new()));

        // TODO: clone or ref?
        let id = bcast.id().clone();
        let sender = bcast.sender().clone();
        let path = bcast.path().clone();
        let child_ref = ChildRef::new_internal(id.clone(), sender.clone(), name, path);

        let children = self.as_ref();
        let supervisor = self.bcast.parent().clone().into_supervisor();

        let state = Arc::new(Box::pin(ContextState::new()));

        let ctx = BastionContext::new(id, child_ref.clone(), children, supervisor, state.clone());
        let init = self.get_heartbeat_fut();
        let exec = (init.0)(ctx);
        self.bcast.register(&bcast);

        debug!(
            "Children({}): Initializing HeartbeatChild({}).",
            self.id(),
            bcast.id()
        );
        let callbacks = self.callbacks.clone();
        let child = Child::new(exec, callbacks, bcast, state, child_ref);
        debug!(
            "Children({}): Launching HeartbeatChild({}).",
            self.id(),
            child.id()
        );
        let id = child.id().clone();
        let launched = child.launch();
        self.helper_actors.insert(id, (sender, launched));
    }

    pub(crate) fn launch_elems(&mut self) {
        debug!("Children({}): Launching elements.", self.id());
        for _ in 0..self.redundancy {
            self.launch_child();
        }

        self.launch_heartbeat();
    }

    pub(crate) fn launch(self) -> RecoverableHandle<Self> {
        debug!("Children({}): Launching.", self.id());
        let stack = self.stack();
        pool::spawn(self.run(), stack)
    }

    /// Registers all declared local dispatchers in the global dispatcher.
    pub(crate) fn register_dispatchers(&self) -> AnyResult<()> {
        let global_dispatcher = SYSTEM.dispatcher();

        for dispatcher in self.dispatchers.iter() {
            global_dispatcher.register_dispatcher(dispatcher)?;
        }
        Ok(())
    }

    /// Removes all declared local dispatchers from the global dispatcher.
    pub(crate) fn remove_dispatchers(&self) -> AnyResult<()> {
        let global_dispatcher = SYSTEM.dispatcher();

        for dispatcher in self.dispatchers.iter() {
            global_dispatcher.remove_dispatcher(dispatcher)?;
        }
        Ok(())
    }
}<|MERGE_RESOLUTION|>--- conflicted
+++ resolved
@@ -453,13 +453,8 @@
     /// # use bastion::prelude::*;
     /// # use std::time::Duration;
     /// #
-<<<<<<< HEAD
-    ///     # Bastion::init();
-    ///     #
-=======
     /// # Bastion::init();
     /// #
->>>>>>> 6a9f11eb
     /// Bastion::children(|children| {
     /// children
     ///     .with_heartbeat_tick(Duration::from_secs(5))
@@ -472,17 +467,10 @@
     ///         // -- Children group stopped.
     ///     })
     /// }).expect("Couldn't create the children group.");
-<<<<<<< HEAD
-    ///     #
-    ///     # Bastion::start();
-    ///     # Bastion::stop();
-    ///     # Bastion::block_until_stopped();
-=======
     /// #
     /// # Bastion::start();
     /// # Bastion::stop();
     /// # Bastion::block_until_stopped();
->>>>>>> 6a9f11eb
     /// ```
     /// [`std::time::Duration`]: https://doc.rust-lang.org/nightly/core/time/struct.Duration.html
     pub fn with_heartbeat_tick(mut self, interval: Duration) -> Self {
